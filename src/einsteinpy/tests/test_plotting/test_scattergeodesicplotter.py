--- conflicted
+++ resolved
@@ -41,8 +41,7 @@
     mock_plot_attractor.assert_called_with()
 
 
-<<<<<<< HEAD
-@mock.patch("einsteinpy.plotting.geodesics_static.plt.show")
+@mock.patch("einsteinpy.plotting.geodesics_scatter.plt.show")
 def test_plot_calls_plot_show(mock_animated_plt_show):
     r = [306 * u.m, np.pi / 2 * u.rad, np.pi / 2 * u.rad]
     v = [0 * u.m / u.s, 0 * u.rad / u.s, 951.0 * u.rad / u.s]
@@ -54,10 +53,7 @@
     mock_animated_plt_show.assert_called_with()
 
 
-@mock.patch("einsteinpy.plotting.geodesics_static.plt.show")
-=======
 @mock.patch("einsteinpy.plotting.geodesics_scatter.plt.show")
->>>>>>> 3b32aba5
 def test_plot_show_shows_plot(mock_show):
     r = [306 * u.m, np.pi / 2 * u.rad, np.pi / 2 * u.rad]
     v = [0 * u.m / u.s, 0 * u.rad / u.s, 951.0 * u.rad / u.s]
