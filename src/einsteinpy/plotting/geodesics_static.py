--- conflicted
+++ resolved
@@ -4,104 +4,11 @@
 import matplotlib as mpl
 import matplotlib.pyplot as plt
 import numpy as np
-from matplotlib.animation import FuncAnimation
 
 from einsteinpy.metric import Schwarzschild
 from einsteinpy.utils import schwarzschild_radius
 
 
-<<<<<<< HEAD
-class ScatterGeodesicPlotter:
-    """
-    Class for plotting static matplotlib plots.
-    """
-
-    def __init__(self, mass, time=0 * u.s):
-        self.mass = mass
-        self.time = time
-        self._attractor_present = False
-
-    def _plot_attractor(self):
-        self._attractor_present = True
-        plt.scatter(0, 0, color="black")
-
-    def plot(self, pos_vec, vel_vec, end_lambda=10, step_size=1e-3):
-        swc = Schwarzschild.from_spherical(pos_vec, vel_vec, self.time, self.mass)
-
-        vals = swc.calculate_trajectory(
-            end_lambda=end_lambda, OdeMethodKwargs={"stepsize": step_size}
-        )[1]
-
-        time = vals[:, 0]
-        r = vals[:, 1]
-        # Currently not being used (might be useful in future)
-        # theta = vals[:, 2]
-        phi = vals[:, 3]
-
-        pos_x = r * np.cos(phi)
-        pos_y = r * np.sin(phi)
-
-        plt.scatter(pos_x, pos_y, s=1, c=time, cmap="Oranges")
-
-        if not self._attractor_present:
-            self._plot_attractor()
-
-    def plot_animated(
-        self, pos_vec, vel_vec, end_lambda=10, step_size=1e-3, interval=50
-    ):
-        """
-
-        Parameters
-        ----------
-        Interval: Control the time between frames. Add time in milliseconds.
-
-        Other parameters are same as plot method.
-
-        """
-        swc = Schwarzschild.from_spherical(pos_vec, vel_vec, self.time, self.mass)
-
-        vals = swc.calculate_trajectory(
-            end_lambda=end_lambda, OdeMethodKwargs={"stepsize": step_size}
-        )[1]
-
-        time = vals[:, 0]
-        r = vals[:, 1]
-        # Currently not being used (might be useful in future)
-        # theta = vals[:, 2]
-        phi = vals[:, 3]
-
-        pos_x = r * np.cos(phi)
-        pos_y = r * np.sin(phi)
-        frames = pos_x.shape[0]
-        x_max, x_min = max(pos_x), min(pos_x)
-        y_max, y_min = max(pos_y), min(pos_y)
-        margin_x = (x_max - x_min) * 0.1
-        margin_y = (y_max - y_min) * 0.1
-
-        fig = plt.figure()
-
-        plt.xlim(x_min - margin_x, x_max + margin_x)
-        plt.ylim(y_min - margin_y, y_max + margin_y)
-        pic = plt.scatter([], [], s=1)
-        plt.scatter(0, 0, color="black")
-
-        def _update(frame):
-            pic.set_offsets(np.vstack((pos_x[: frame + 1], pos_y[: frame + 1])).T)
-            pic.set_array(time[: frame + 1])
-            return (pic,)
-
-        ani = FuncAnimation(fig, _update, frames=frames, interval=interval)
-        plt.show()
-
-    def show(self):
-        plt.show()
-
-    def save(self, name="scatter_geodesic.png"):
-        plt.savefig(name)
-
-
-=======
->>>>>>> 3b32aba5
 class StaticGeodesicPlotter:
     """
     Class for plotting static matplotlib plots
